--- conflicted
+++ resolved
@@ -27,7 +27,6 @@
     url='https://github.com/tensorflow/privacy',
     license='Apache-2.0',
     install_requires=[
-<<<<<<< HEAD
         'absl-py>=1.0.0',
         'attrs>=21.2.0',
         'dm-tree>=0.1.1',
@@ -39,24 +38,10 @@
         'tensorflow-datasets>=4.5.2',
         'tensorflow-estimator>=2.4',
         'tensorflow-probability>=0.15.0',
-=======
-        'absl-py>=1.0,==1.*',
-        'attrs~=21.4',
-        'dm-tree==0.1.7',
-        'dp-accounting==0.3.0',
-        'matplotlib~=3.3',
-        'numpy~=1.21',
-        'pandas~=1.4',
-        'scikit-learn>=1.0,==1.*',
-        'scipy~=1.7',
-        'tensorflow-datasets~=4.5',
-        'tensorflow-estimator~=2.4',
-        'tensorflow-probability~=0.15',
-        'tensorflow~=2.4',
->>>>>>> 407e5c8e
     ],
     extras_require={
         'tf': ['tensorflow>=2.4'],
         'tf_gpu': ['tensorflow-gpu>=2.4'],
     },
-    packages=find_packages())+    packages=find_packages()
+)