## Membership Inference Attacks From First Principles

This directory contains code to reproduce our paper:

**"Membership Inference Attacks From First Principles"** <br>
https://arxiv.org/abs/2112.03570 <br>
by Nicholas Carlini, Steve Chien, Milad Nasr, Shuang Song, Andreas Terzis, and Florian Tramèr.
<<<<<<< HEAD

=======
>>>>>>> 97eec1a8

### INSTALLING

You will need to install fairly standard dependencies

`pip install scipy, sklearn, numpy, matplotlib`

and also some machine learning framework to train models. We train our models
with JAX + ObJAX so you will need to follow build instructions for that
https://github.com/google/objax
https://objax.readthedocs.io/en/latest/installation_setup.html

### RUNNING THE CODE

#### 1. Train the models

The first step in our attack is to train shadow models. As a baseline that
should give most of the gains in our attack, you should start by training 16
shadow models with the command

> bash scripts/train_demo.sh

or if you have multiple GPUs on your machine and want to train these models in
parallel, then modify and run

> bash scripts/train_demo_multigpu.sh

This will train several CIFAR-10 wide ResNet models to ~91% accuracy each, and
will output a bunch of files under the directory exp/cifar10 with structure:

```
exp/cifar10/
- experiment_N_of_16
-- hparams.json
-- keep.npy
-- ckpt/
--- 0000000100.npz
-- tb/
```

#### 2. Perform inference

Once the models are trained, now it's necessary to perform inference and save
the output features for each training example for each model in the dataset.

> python3 inference.py --logdir=exp/cifar10/

This will add to the experiment directory a new set of files

```
exp/cifar10/
- experiment_N_of_16
-- logits/
--- 0000000100.npy
```

where this new file has shape (50000, 10) and stores the model's output features
for each example.

#### 3. Compute membership inference scores

Finally we take the output features and generate our logit-scaled membership
inference scores for each example for each model.

> python3 score.py exp/cifar10/

And this in turn generates a new directory

```
exp/cifar10/
- experiment_N_of_16
-- scores/
--- 0000000100.npy
```

with shape (50000,) storing just our scores.

### PLOTTING THE RESULTS

Finally we can generate pretty pictures, and run the plotting code

> python3 plot.py

which should give (something like) the following output

![Log-log ROC Curve for all attacks](fprtpr.png "Log-log ROC Curve")

```
Attack Ours (online)
   AUC 0.6676, Accuracy 0.6077, TPR@0.1%FPR of 0.0169
Attack Ours (online, fixed variance)
   AUC 0.6856, Accuracy 0.6137, TPR@0.1%FPR of 0.0593
Attack Ours (offline)
   AUC 0.5488, Accuracy 0.5500, TPR@0.1%FPR of 0.0130
Attack Ours (offline, fixed variance)
   AUC 0.5549, Accuracy 0.5537, TPR@0.1%FPR of 0.0299
Attack Global threshold
   AUC 0.5921, Accuracy 0.6044, TPR@0.1%FPR of 0.0009
```

where the global threshold attack is the baseline, and our online,
online-with-fixed-variance, offline, and offline-with-fixed-variance attack
variants are the four other curves. Note that because we only train a few
models, the fixed variance variants perform best.

### Citation

You can cite this paper with

```
@article{carlini2021membership,
  title={Membership Inference Attacks From First Principles},
  author={Carlini, Nicholas and Chien, Steve and Nasr, Milad and Song, Shuang and Terzis, Andreas and Tramer, Florian},
  journal={arXiv preprint arXiv:2112.03570},
  year={2021}
}
```<|MERGE_RESOLUTION|>--- conflicted
+++ resolved
@@ -5,10 +5,6 @@
 **"Membership Inference Attacks From First Principles"** <br>
 https://arxiv.org/abs/2112.03570 <br>
 by Nicholas Carlini, Steve Chien, Milad Nasr, Shuang Song, Andreas Terzis, and Florian Tramèr.
-<<<<<<< HEAD
-
-=======
->>>>>>> 97eec1a8
 
 ### INSTALLING
 
