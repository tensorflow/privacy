# Copyright 2021 Google LLC
#
# Licensed under the Apache License, Version 2.0 (the "License");
# you may not use this file except in compliance with the License.
# You may obtain a copy of the License at
#
#     https://www.apache.org/licenses/LICENSE-2.0
#
# Unless required by applicable law or agreed to in writing, software
# distributed under the License is distributed on an "AS IS" BASIS,
# WITHOUT WARRANTIES OR CONDITIONS OF ANY KIND, either express or implied.
# See the License for the specific language governing permissions and
# limitations under the License.

<<<<<<< HEAD
=======
# pylint: skip-file
# pyformat: disable

>>>>>>> 97eec1a8
import json
import os
import re

import numpy as np
import objax
import tensorflow as tf  # For data augmentation.
from absl import app
from absl import flags

from train import MemModule
from train import network

FLAGS = flags.FLAGS


def main(argv):
    """
    Perform inference of the saved model in order to generate the
    output logits, using a particular set of augmentations.
    """
    del argv
    tf.config.experimental.set_visible_devices([], "GPU")

    def load(arch):
        return MemModule(network(arch), nclass=100 if FLAGS.dataset == 'cifar100' else 10,
                         mnist=FLAGS.dataset == 'mnist',
                         arch=arch,
                         lr=.1,
                         batch=0,
                         epochs=0,
                         weight_decay=0)

    def cache_load(arch):
        thing = []
        def fn():
            if len(thing) == 0:
                thing.append(load(arch))
            return thing[0]
        return fn

    xs_all = np.load(os.path.join(FLAGS.logdir,"x_train.npy"))[:FLAGS.dataset_size]
    ys_all = np.load(os.path.join(FLAGS.logdir,"y_train.npy"))[:FLAGS.dataset_size]


    def get_loss(model, xbatch, ybatch, shift, reflect=True, stride=1):

        outs = []
        for aug in [xbatch, xbatch[:,:,::-1,:]][:reflect+1]:
            aug_pad = tf.pad(aug, [[0] * 2, [shift] * 2, [shift] * 2, [0] * 2], mode='REFLECT').numpy()
            for dx in range(0, 2*shift+1, stride):
                for dy in range(0, 2*shift+1, stride):
                    this_x = aug_pad[:, dx:dx+32, dy:dy+32, :].transpose((0,3,1,2))

                    logits = model.model(this_x, training=True)
                    outs.append(logits)

        print(np.array(outs).shape)
        return np.array(outs).transpose((1, 0, 2))

    N = 5000

    def features(model, xbatch, ybatch):
        return get_loss(model, xbatch, ybatch,
                        shift=0, reflect=True, stride=1)

    for path in sorted(os.listdir(os.path.join(FLAGS.logdir))):
        if re.search(FLAGS.regex, path) is None:
            print("Skipping from regex")
            continue

        hparams = json.load(open(os.path.join(FLAGS.logdir, path, "hparams.json")))
        arch = hparams['arch']
        model = cache_load(arch)()

        logdir = os.path.join(FLAGS.logdir, path)

        checkpoint = objax.io.Checkpoint(logdir, keep_ckpts=10, makedir=True)
        max_epoch, last_ckpt = checkpoint.restore(model.vars())
        if max_epoch == 0: continue

        if not os.path.exists(os.path.join(FLAGS.logdir, path, "logits")):
            os.mkdir(os.path.join(FLAGS.logdir, path, "logits"))
        if FLAGS.from_epoch is not None:
            first = FLAGS.from_epoch
        else:
            first = max_epoch-1

        for epoch in range(first,max_epoch+1):
            if not os.path.exists(os.path.join(FLAGS.logdir, path, "ckpt", "%010d.npz"%epoch)):
                # no checkpoint saved here
                continue

            if os.path.exists(os.path.join(FLAGS.logdir, path, "logits", "%010d.npy"%epoch)):
                print("Skipping already generated file", epoch)
                continue

            try:
                start_epoch, last_ckpt = checkpoint.restore(model.vars(), epoch)
            except:
                print("Fail to load", epoch)
                continue

            stats = []

            for i in range(0,len(xs_all),N):
                stats.extend(features(model, xs_all[i:i+N],
                                      ys_all[i:i+N]))
            # This will be shape N, augs, nclass

            np.save(os.path.join(FLAGS.logdir, path, "logits", "%010d"%epoch),
                    np.array(stats)[:,None,:,:])

if __name__ == '__main__':
    flags.DEFINE_string('dataset', 'cifar10', 'Dataset.')
    flags.DEFINE_string('logdir', 'experiments/', 'Directory where to save checkpoints and tensorboard data.')
    flags.DEFINE_string('regex', '.*experiment.*', 'keep files when matching')
    flags.DEFINE_integer('dataset_size', 50000, 'size of dataset.')
    flags.DEFINE_integer('from_epoch', None, 'which epoch to load from.')
<<<<<<< HEAD
    app.run(main)
=======
    app.run(main)
>>>>>>> 97eec1a8
<|MERGE_RESOLUTION|>--- conflicted
+++ resolved
@@ -12,12 +12,9 @@
 # See the License for the specific language governing permissions and
 # limitations under the License.
 
-<<<<<<< HEAD
-=======
 # pylint: skip-file
 # pyformat: disable
 
->>>>>>> 97eec1a8
 import json
 import os
 import re
@@ -137,8 +134,4 @@
     flags.DEFINE_string('regex', '.*experiment.*', 'keep files when matching')
     flags.DEFINE_integer('dataset_size', 50000, 'size of dataset.')
     flags.DEFINE_integer('from_epoch', None, 'which epoch to load from.')
-<<<<<<< HEAD
     app.run(main)
-=======
-    app.run(main)
->>>>>>> 97eec1a8
