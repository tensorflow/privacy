# Copyright 2019, The TensorFlow Authors.
#
# Licensed under the Apache License, Version 2.0 (the "License");
# you may not use this file except in compliance with the License.
# You may obtain a copy of the License at
#
#      http://www.apache.org/licenses/LICENSE-2.0
#
# Unless required by applicable law or agreed to in writing, software
# distributed under the License is distributed on an "AS IS" BASIS,
# WITHOUT WARRANTIES OR CONDITIONS OF ANY KIND, either express or implied.
# See the License for the specific language governing permissions and
# limitations under the License.
"""Training a CNN on MNIST with Keras and the DP SGD optimizer."""

from __future__ import absolute_import
from __future__ import division
from __future__ import print_function

from absl import app
from absl import flags

from distutils.version import LooseVersion

import numpy as np
import tensorflow as tf

from privacy.analysis.rdp_accountant import compute_rdp
from privacy.analysis.rdp_accountant import get_privacy_spent
from privacy.optimizers.dp_optimizer import DPGradientDescentGaussianOptimizer

if LooseVersion(tf.__version__) < LooseVersion('2.0.0'):
  GradientDescentOptimizer = tf.train.GradientDescentOptimizer
else:
  GradientDescentOptimizer = tf.optimizers.SGD  # pylint: disable=invalid-name

flags.DEFINE_boolean(
    'dpsgd', True, 'If True, train with DP-SGD. If False, '
    'train with vanilla SGD.')
flags.DEFINE_float('learning_rate', 0.15, 'Learning rate for training')
flags.DEFINE_float('noise_multiplier', 1.1,
                   'Ratio of the standard deviation to the clipping norm')
flags.DEFINE_float('l2_norm_clip', 1.0, 'Clipping norm')
flags.DEFINE_integer('batch_size', 250, 'Batch size')
flags.DEFINE_integer('epochs', 60, 'Number of epochs')
flags.DEFINE_integer(
    'microbatches', 250, 'Number of microbatches '
    '(must evenly divide batch_size)')
flags.DEFINE_string('model_dir', None, 'Model directory')

FLAGS = flags.FLAGS


def compute_epsilon(steps):
  """Computes epsilon value for given hyperparameters."""
  if FLAGS.noise_multiplier == 0.0:
    return float('inf')
  orders = [1 + x / 10. for x in range(1, 100)] + list(range(12, 64))
  sampling_probability = FLAGS.batch_size / 60000
  rdp = compute_rdp(q=sampling_probability,
                    noise_multiplier=FLAGS.noise_multiplier,
                    steps=steps,
                    orders=orders)
  # Delta is set to 1e-5 because MNIST has 60000 training points.
  return get_privacy_spent(orders, rdp, target_delta=1e-5)[0]


def load_mnist():
  """Loads MNIST and preprocesses to combine training and validation data."""
  train, test = tf.keras.datasets.mnist.load_data()
  train_data, train_labels = train
  test_data, test_labels = test

  train_data = np.array(train_data, dtype=np.float32) / 255
  test_data = np.array(test_data, dtype=np.float32) / 255

  train_data = train_data.reshape(train_data.shape[0], 28, 28, 1)
  test_data = test_data.reshape(test_data.shape[0], 28, 28, 1)

  train_labels = np.array(train_labels, dtype=np.int32)
  test_labels = np.array(test_labels, dtype=np.int32)

  train_labels = tf.keras.utils.to_categorical(train_labels, num_classes=10)
  test_labels = tf.keras.utils.to_categorical(test_labels, num_classes=10)

  assert train_data.min() == 0.
  assert train_data.max() == 1.
  assert test_data.min() == 0.
  assert test_data.max() == 1.

  return train_data, train_labels, test_data, test_labels


def main(unused_argv):
  tf.logging.set_verbosity(tf.logging.INFO)
  if FLAGS.dpsgd and FLAGS.batch_size % FLAGS.microbatches != 0:
    raise ValueError('Number of microbatches should divide evenly batch_size')

  # Load training and test data.
  train_data, train_labels, test_data, test_labels = load_mnist()

  # Define a sequential Keras model
  model = tf.keras.Sequential([
      tf.keras.layers.Conv2D(16, 8,
                             strides=2,
                             padding='same',
                             activation='relu',
                             input_shape=(28, 28, 1)),
      tf.keras.layers.MaxPool2D(2, 1),
      tf.keras.layers.Conv2D(32, 4,
                             strides=2,
                             padding='valid',
                             activation='relu'),
      tf.keras.layers.MaxPool2D(2, 1),
      tf.keras.layers.Flatten(),
      tf.keras.layers.Dense(32, activation='relu'),
      tf.keras.layers.Dense(10)
  ])

  if FLAGS.dpsgd:
    optimizer = DPGradientDescentGaussianOptimizer(
        l2_norm_clip=FLAGS.l2_norm_clip,
        noise_multiplier=FLAGS.noise_multiplier,
        num_microbatches=FLAGS.microbatches,
<<<<<<< HEAD
        learning_rate=FLAGS.learning_rate,
        unroll_microbatches=True)
=======
        learning_rate=FLAGS.learning_rate)
>>>>>>> 4164243a
    # Compute vector of per-example loss rather than its mean over a minibatch.
    loss = tf.keras.losses.CategoricalCrossentropy(
        from_logits=True, reduction=tf.losses.Reduction.NONE)
  else:
    optimizer = GradientDescentOptimizer(learning_rate=FLAGS.learning_rate)
    loss = tf.keras.losses.CategoricalCrossentropy(from_logits=True)

  # Compile model with Keras
  model.compile(optimizer=optimizer, loss=loss, metrics=['accuracy'])

  # Train model with Keras
  model.fit(train_data, train_labels,
            epochs=FLAGS.epochs,
            validation_data=(test_data, test_labels),
            batch_size=FLAGS.batch_size)

  # Compute the privacy budget expended.
  if FLAGS.dpsgd:
    eps = compute_epsilon(FLAGS.epochs * 60000 // FLAGS.batch_size)
    print('For delta=1e-5, the current epsilon is: %.2f' % eps)
  else:
    print('Trained with vanilla non-private SGD optimizer')

if __name__ == '__main__':
  app.run(main)<|MERGE_RESOLUTION|>--- conflicted
+++ resolved
@@ -122,12 +122,8 @@
         l2_norm_clip=FLAGS.l2_norm_clip,
         noise_multiplier=FLAGS.noise_multiplier,
         num_microbatches=FLAGS.microbatches,
-<<<<<<< HEAD
         learning_rate=FLAGS.learning_rate,
         unroll_microbatches=True)
-=======
-        learning_rate=FLAGS.learning_rate)
->>>>>>> 4164243a
     # Compute vector of per-example loss rather than its mean over a minibatch.
     loss = tf.keras.losses.CategoricalCrossentropy(
         from_logits=True, reduction=tf.losses.Reduction.NONE)
